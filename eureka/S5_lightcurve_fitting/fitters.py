--- conflicted
+++ resolved
@@ -59,11 +59,7 @@
         freepars = load_old_fitparams(meta, log, lc.channel, freenames)
 
     start_lnprob = lnprob(freepars, lc, model, prior1, prior2, priortype, freenames)
-<<<<<<< HEAD
     log.writelog(f'Starting lnprob: {start_lnprob}', mute=(not meta.verbose))
-=======
-    log.writelog(f'Starting lnprob: {start_lnprob}', mute=(not meta.run_verbose))
->>>>>>> b3a7d66b
 
     neg_lnprob = lambda theta, lc, model, prior1, prior2, priortype, freenames: -lnprob(theta, lc, model, prior1, prior2, priortype, freenames)
     global lsq_t0
@@ -85,13 +81,8 @@
         meta.lsq_maxiter = None
     results = minimize(neg_lnprob, freepars, args=(lc, model, prior1, prior2, priortype, freenames), method=meta.lsq_method, tol=meta.lsq_tol, options={'maxiter':meta.lsq_maxiter}, callback=callback)
 
-<<<<<<< HEAD
     log.writelog("\nVerbose lsq results: {}\n".format(results), mute=(not meta.verbose))
     if not meta.verbose:
-=======
-    log.writelog("\nVerbose lsq results: {}\n".format(results), mute=(not meta.run_verbose))
-    if not meta.run_verbose:
->>>>>>> b3a7d66b
         log.writelog("Success?: {}".format(results.success))
         log.writelog(results.message)
 
@@ -123,21 +114,6 @@
     best_model = copy.copy(model)
     best_model.components[0].update(fit_params, freenames)
 
-<<<<<<< HEAD
-=======
-    model.update(fit_params, freenames)
-    if "scatter_ppm" in freenames:
-        ind = [i for i in np.arange(len(freenames)) if freenames[i][0:11] == "scatter_ppm"]
-        for chan in range(len(ind)):
-            lc.unc_fit[chan*lc.time.size:(chan+1)*lc.time.size] = fit_params[ind[chan]] * 1e-6
-    elif "scatter_mult" in freenames:
-        ind = [i for i in np.arange(len(freenames)) if freenames[i][0:12] == "scatter_mult"]
-        if not hasattr(lc, 'unc_fit'):
-            lc.unc_fit = copy.copy(lc.unc)
-        for chan in range(len(ind)):
-            lc.unc_fit[chan*lc.time.size:(chan+1)*lc.time.size] = fit_params[ind[chan]] * lc.unc[chan*lc.time.size:(chan+1)*lc.time.size]
-
->>>>>>> b3a7d66b
     # Save the covariance matrix in case it's needed to estimate step size for a sampler
     # FINDME
     # Commented out for now because op.least_squares() doesn't provide covariance matrix
@@ -164,11 +140,7 @@
         if 'scatter_mult' in freenames[i]:
             chan = freenames[i].split('_')[-1]
             if chan.isnumeric():
-<<<<<<< HEAD
                 chan = int(chan)
-=======
-                chan = int(chan)+1
->>>>>>> b3a7d66b
             else:
                 chan = 0
             scatter_ppm = fit_params[i] * np.ma.median(lc.unc[chan*lc.time.size:(chan+1)*lc.time.size]) * 1e6
@@ -285,11 +257,7 @@
         pos, nwalkers = initialize_emcee_walkers(meta, log, ndim, lsq_sol, freepars, prior1, prior2, priortype)
 
     start_lnprob = lnprob(np.median(pos, axis=0), lc, model, prior1, prior2, priortype, freenames)
-<<<<<<< HEAD
     log.writelog(f'Starting lnprob: {start_lnprob}', mute=(not meta.verbose))
-=======
-    log.writelog(f'Starting lnprob: {start_lnprob}', mute=(not meta.run_verbose))
->>>>>>> b3a7d66b
 
     # Initialize tread pool
     if hasattr(meta, 'ncpu') and meta.ncpu > 1:
@@ -304,7 +272,6 @@
     log.writelog('Running emcee burn-in...')
     state = sampler.run_mcmc(pos, meta.run_nsteps, progress=True)
     # # Log some details about the burn-in phase
-<<<<<<< HEAD
     # log.writelog("Mean acceptance fraction: {0:.3f}".format(np.mean(sampler.acceptance_fraction)), mute=(not meta.verbose))
     # try:
     #     log.writelog("Mean autocorrelation time: {0:.3f} steps".format(sampler.get_autocorr_time()), mute=(not meta.verbose))
@@ -312,15 +279,6 @@
     #     log.writelog("Error: Unable to estimate the autocorrelation time!", mute=(not meta.verbose))
     # mid_lnprob = lnprob(np.median(sampler.get_chain()[-1], axis=0), lc, model, prior1, prior2, priortype, freenames)
     # log.writelog(f'Intermediate lnprob: {mid_lnprob}', mute=(not meta.verbose))
-=======
-    # log.writelog("Mean acceptance fraction: {0:.3f}".format(np.mean(sampler.acceptance_fraction)), mute=(not meta.run_verbose))
-    # try:
-    #     log.writelog("Mean autocorrelation time: {0:.3f} steps".format(sampler.get_autocorr_time()), mute=(not meta.run_verbose))
-    # except:
-    #     log.writelog("Error: Unable to estimate the autocorrelation time!", mute=(not meta.run_verbose))
-    # mid_lnprob = lnprob(np.median(sampler.get_chain()[-1], axis=0), lc, model, prior1, prior2, priortype, freenames)
-    # log.writelog(f'Intermediate lnprob: {mid_lnprob}', mute=(not meta.run_verbose))
->>>>>>> b3a7d66b
     # if meta.isplots_S5 >= 3:
     #     plots.plot_chain(sampler.get_chain(), lc, meta, freenames, fitter='emcee', burnin=True)
     # # Reset the sampler and do the production run
@@ -348,7 +306,6 @@
     upper_errs = np.array(upper_errs)-fit_params
     lower_errs = fit_params-np.array(lower_errs)
 
-<<<<<<< HEAD
     model.update(fit_params, freenames)
     if "scatter_ppm" in freenames:
         ind = [i for i in np.arange(len(freenames)) if freenames[i][0:11] == "scatter_ppm"]
@@ -371,18 +328,6 @@
         log.writelog("Mean autocorrelation time: {0:.3f} steps".format(sampler.get_autocorr_time()), mute=(not meta.verbose))
     except:
         log.writelog("Error: Unable to estimate the autocorrelation time!", mute=(not meta.verbose))
-=======
-    # Save the fit ASAP so plotting errors don't make you lose everything
-    save_fit(meta, lc, 'emcee', fit_params, freenames, samples, upper_errs=upper_errs, lower_errs=lower_errs)
-
-    end_lnprob = lnprob(fit_params, lc, model, prior1, prior2, priortype, freenames)
-    log.writelog(f'Ending lnprob: {end_lnprob}', mute=(not meta.run_verbose))
-    log.writelog("Mean acceptance fraction: {0:.3f}".format(np.mean(sampler.acceptance_fraction)), mute=(not meta.run_verbose))
-    try:
-        log.writelog("Mean autocorrelation time: {0:.3f} steps".format(sampler.get_autocorr_time()), mute=(not meta.run_verbose))
-    except:
-        log.writelog("Error: Unable to estimate the autocorrelation time!", mute=(not meta.run_verbose))
->>>>>>> b3a7d66b
 
     if meta.isplots_S5 >= 3:
         plots.plot_chain(sampler.get_chain(), lc, meta, freenames, fitter='emcee', burnin=True, nburn=meta.run_nburn)
@@ -392,21 +337,6 @@
     best_model = copy.copy(model)
     best_model.components[0].update(fit_params, freenames)
 
-<<<<<<< HEAD
-=======
-    model.update(fit_params, freenames)
-    if "scatter_ppm" in freenames:
-        ind = [i for i in np.arange(len(freenames)) if freenames[i][0:11] == "scatter_ppm"]
-        for chan in range(len(ind)):
-            lc.unc_fit[chan*lc.time.size:(chan+1)*lc.time.size] = fit_params[ind[chan]] * 1e-6
-    elif "scatter_mult" in freenames:
-        ind = [i for i in np.arange(len(freenames)) if freenames[i][0:12] == "scatter_mult"]
-        for chan in range(len(ind)):
-            lc.unc_fit[chan*lc.time.size:(chan+1)*lc.time.size] = fit_params[ind[chan]] * lc.unc[chan*lc.time.size:(chan+1)*lc.time.size]
-    else:
-        lc.unc_fit = lc.unc
-
->>>>>>> b3a7d66b
     # Plot fit
     if meta.isplots_S5 >= 1:
         plots.plot_fit(lc, model, meta, fitter='emcee')
@@ -419,11 +349,7 @@
         if 'scatter_mult' in freenames[i]:
             chan = freenames[i].split('_')[-1]
             if chan.isnumeric():
-<<<<<<< HEAD
                 chan = int(chan)
-=======
-                chan = int(chan)+1
->>>>>>> b3a7d66b
             else:
                 chan = 0
             scatter_ppm = fit_params[i] * np.ma.median(lc.unc[chan*lc.time.size:(chan+1)*lc.time.size]) * 1e6
@@ -639,11 +565,7 @@
     tol = meta.run_tol  # the stopping criterion
 
     start_lnprob = lnprob(freepars, lc, model, prior1, prior2, priortype, freenames)
-<<<<<<< HEAD
     log.writelog(f'Starting lnprob: {start_lnprob}', mute=(not meta.verbose))
-=======
-    log.writelog(f'Starting lnprob: {start_lnprob}', mute=(not meta.run_verbose))
->>>>>>> b3a7d66b
 
     # START DYNESTY
     l_args = [lc, model, freenames]
@@ -673,31 +595,19 @@
     logZdynesty = res.logz[-1]  # value of logZ
     logZerrdynesty = res.logzerr[-1]  # estimate of the statistcal uncertainty on logZ
 
-<<<<<<< HEAD
     log.writelog('', mute=(not meta.verbose))
-=======
-    log.writelog('', mute=(not meta.run_verbose))
->>>>>>> b3a7d66b
     # Need to temporarily redirect output since res.summar() prints rather than returns a string
     old_stdout = sys.stdout
     sys.stdout = mystdout = StringIO()
     res.summary()
     sys.stdout = old_stdout
-<<<<<<< HEAD
     log.writelog(mystdout.getvalue(), mute=(not meta.verbose))
-=======
-    log.writelog(mystdout.getvalue(), mute=(not meta.run_verbose))
->>>>>>> b3a7d66b
 
     # get function that resamples from the nested samples to give sampler with equal weight
     # draw posterior samples
     weights = np.exp(res['logwt'] - res['logz'][-1])
     samples = resample_equal(res.samples, weights)
-<<<<<<< HEAD
     log.writelog('Number of posterior samples is {}'.format(len(samples)), mute=(not meta.verbose))
-=======
-    log.writelog('Number of posterior samples is {}'.format(len(samples)), mute=(not meta.run_verbose))
->>>>>>> b3a7d66b
 
     # Compute the medians and uncertainties
     fit_params = []
@@ -711,7 +621,6 @@
     fit_params = np.array(fit_params)
     upper_errs = np.array(upper_errs)-fit_params
     lower_errs = fit_params-np.array(lower_errs)
-<<<<<<< HEAD
 
     model.update(fit_params, freenames)
     if "scatter_ppm" in freenames:
@@ -730,14 +639,6 @@
 
     end_lnprob = lnprob(fit_params, lc, model, prior1, prior2, priortype, freenames)
     log.writelog(f'Ending lnprob: {end_lnprob}', mute=(not meta.verbose))
-=======
-
-    # Save the fit ASAP so plotting errors don't make you lose everything
-    save_fit(meta, lc, 'dynesty', fit_params, freenames, samples, upper_errs=upper_errs, lower_errs=lower_errs)
-
-    end_lnprob = lnprob(fit_params, lc, model, prior1, prior2, priortype, freenames)
-    log.writelog(f'Ending lnprob: {end_lnprob}', mute=(not meta.run_verbose))
->>>>>>> b3a7d66b
 
     # plot using corner.py
     if meta.isplots_S5 >= 5:
@@ -747,23 +648,6 @@
     best_model = copy.copy(model)
     best_model.components[0].update(fit_params, freenames)
 
-<<<<<<< HEAD
-=======
-    model.update(fit_params, freenames)
-    if "scatter_ppm" in freenames:
-        ind = [i for i in np.arange(len(freenames)) if freenames[i][0:11] == "scatter_ppm"]
-        for chan in range(len(ind)):
-            lc.unc_fit[chan*lc.time.size:(chan+1)*lc.time.size] = fit_params[ind[chan]] * 1e-6
-    elif "scatter_mult" in freenames:
-        ind = [i for i in np.arange(len(freenames)) if freenames[i][0:12] == "scatter_mult"]
-        for chan in range(len(ind)):
-            lc.unc_fit[chan*lc.time.size:(chan+1)*lc.time.size] = fit_params[ind[chan]] * lc.unc[chan*lc.time.size:(chan+1)*lc.time.size]
-    else:
-        lc.unc_fit = lc.unc
-
-    model_lc = model.eval()
-
->>>>>>> b3a7d66b
     # Plot fit
     if meta.isplots_S5 >= 1:
         plots.plot_fit(lc, model, meta, fitter='dynesty')
@@ -776,11 +660,7 @@
         if 'scatter_mult' in freenames[i]:
             chan = freenames[i].split('_')[-1]
             if chan.isnumeric():
-<<<<<<< HEAD
                 chan = int(chan)
-=======
-                chan = int(chan)+1
->>>>>>> b3a7d66b
             else:
                 chan = 0
             scatter_ppm = fit_params[i] * np.ma.median(lc.unc[chan*lc.time.size:(chan+1)*lc.time.size]) * 1e6
@@ -855,11 +735,7 @@
     result = lcmodel.fit(lc.flux, weights=1/lc.unc, params=initialParams,
                          **indep_vars, **kwargs)
 
-<<<<<<< HEAD
     log.writelog(result.fit_report(), mute=(not meta.verbose))
-=======
-    log.writelog(result.fit_report(), mute=(not meta.run_verbose))
->>>>>>> b3a7d66b
 
     # Get the best fit params
     fit_params = result.__dict__['params']
@@ -894,21 +770,6 @@
     # best_model.parameters = params
     # best_model.name = ', '.join(['{}:{}'.format(k, round(v[0], 2)) for k, v in params.dict.items()])
 
-<<<<<<< HEAD
-=======
-    model.update(fit_params, freenames)
-    if "scatter_ppm" in freenames:
-        ind = [i for i in np.arange(len(freenames)) if freenames[i][0:11] == "scatter_ppm"]
-        for chan in range(len(ind)):
-            lc.unc_fit[chan*lc.time.size:(chan+1)*lc.time.size] = fit_params[ind[chan]] * 1e-6
-    elif "scatter_mult" in freenames:
-        ind = [i for i in np.arange(len(freenames)) if freenames[i][0:12] == "scatter_mult"]
-        for chan in range(len(ind)):
-            lc.unc_fit[chan*lc.time.size:(chan+1)*lc.time.size] = fit_params[ind[chan]] * lc.unc[chan*lc.time.size:(chan+1)*lc.time.size]
-    else:
-        lc.unc_fit = lc.unc
-
->>>>>>> b3a7d66b
     # Plot fit
     if meta.isplots_S5 >= 1:
         plots.plot_fit(lc, model, meta, fitter='lmfitter')
@@ -1072,11 +933,7 @@
     
     return np.array(fitted_values)[0]
 
-<<<<<<< HEAD
 def save_fit(meta, lc, model, fitter, fit_params, freenames, samples=[], upper_errs=[], lower_errs=[]):
-=======
-def save_fit(meta, lc, fitter, fit_params, freenames, samples=[], upper_errs=[], lower_errs=[]):
->>>>>>> b3a7d66b
     if lc.share:
         fname = f'S5_{fitter}_fitparams_shared'
     else:
