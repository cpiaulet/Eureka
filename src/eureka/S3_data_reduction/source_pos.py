--- conflicted
+++ resolved
@@ -5,11 +5,7 @@
 from . import plots_s3
 
 
-<<<<<<< HEAD
-def source_pos(data, meta, m, integ=0, header=False):
-=======
-def source_pos(data, meta, m):
->>>>>>> 7b31b37c
+def source_pos(data, meta, m, integ=0):
     '''Make image+background plot.
 
     Parameters
@@ -20,15 +16,10 @@
         The metadata object.
     m : int
         The file number.
-<<<<<<< HEAD
-    integ : int, optional
-        The integration number.
-        Default is 0 (first integration)
-    header : bool; optional
-        If True, use the source position in the FITS header.
-        Defaults to False.
-=======
->>>>>>> 7b31b37c
+    integ : int, optional
+        The integration number.
+        Default is 0 (first integration)
+
 
     Returns
     -------
@@ -67,7 +58,7 @@
         # brightest row for source location
         src_ypos = source_pos_max(data.flux.values, meta, m, integ=integ)
 
-    if meta.src_pos_type == 'gaussian' and header is False:
+    if meta.src_pos_type == 'gaussian':
         return int(round(src_ypos)), src_ypos, src_ywidth
     else:
         return int(round(src_ypos)), src_ypos, np.zeros_like(src_ypos)
